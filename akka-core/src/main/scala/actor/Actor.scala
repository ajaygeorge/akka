--- conflicted
+++ resolved
@@ -72,11 +72,7 @@
   val HOSTNAME = config.getString("akka.remote.server.hostname", "localhost")
   val PORT = config.getInt("akka.remote.server.port", 9999)
 
-<<<<<<< HEAD
   object Sender{
-=======
-  object Sender {
->>>>>>> 96d52ec5
     implicit val Self: Option[Actor] = None
   }
 
