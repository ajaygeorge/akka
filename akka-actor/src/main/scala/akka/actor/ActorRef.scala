/**
 *  Copyright (C) 2009-2011 Scalable Solutions AB <http://scalablesolutions.se>
 */

package akka.actor

import akka.event.EventHandler
import akka.dispatch._
import akka.config.Supervision._
import akka.util._
import ReflectiveAccess._

import java.net.InetSocketAddress
import java.util.concurrent.atomic.AtomicReference
import java.util.concurrent.{ ScheduledFuture, ConcurrentHashMap, TimeUnit }
import java.util.{ Map => JMap }

import scala.reflect.BeanProperty
import scala.collection.immutable.Stack
import scala.annotation.tailrec

private[akka] object ActorRefInternals {

  /**
   * LifeCycles for ActorRefs.
   */
  private[akka] sealed trait StatusType
  object UNSTARTED extends StatusType
  object RUNNING extends StatusType
  object BEING_RESTARTED extends StatusType
  object SHUTDOWN extends StatusType
}

/**
 * Abstraction for unification of sender and senderFuture for later reply.
 * Can be stored away and used at a later point in time.
 */
abstract class Channel[T] {

  /**
   * Scala API. <p/>
   * Sends the specified message to the channel.
   */
  def !(msg: T): Unit

  /**
   * Java API. <p/>
   * Sends the specified message to the channel.
   */
  def sendOneWay(msg: T): Unit = this.!(msg)
}

/**
 * ActorRef is an immutable and serializable handle to an Actor.
 * <p/>
 * Create an ActorRef for an Actor by using the factory method on the Actor object.
 * <p/>
 * Here is an example on how to create an actor with a default constructor.
 * <pre>
 *   import Actor._
 *
 *   val actor = actorOf[MyActor]
 *   actor.start()
 *   actor ! message
 *   actor.stop()
 * </pre>
 *
 * You can also create and start actors like this:
 * <pre>
 *   val actor = actorOf[MyActor].start()
 * </pre>
 *
 * Here is an example on how to create an actor with a non-default constructor.
 * <pre>
 *   import Actor._
 *
 *   val actor = actorOf(new MyActor(...))
 *   actor.start()
 *   actor ! message
 *   actor.stop()
 * </pre>
 *
 * @author <a href="http://jonasboner.com">Jonas Bon&#233;r</a>
 */
trait ActorRef extends ActorRefShared with java.lang.Comparable[ActorRef] { scalaRef: ScalaActorRef =>
  // Only mutable for RemoteServer in order to maintain identity across nodes
  @volatile
  protected[akka] var _uuid = newUuid
  @volatile
  protected[this] var _status: ActorRefInternals.StatusType = ActorRefInternals.UNSTARTED

  val address: String

  /**
   * User overridable callback/setting.
   * <p/>
   * Defines the default timeout for '!!' and '!!!' invocations,
   * e.g. the timeout for the future returned by the call to '!!' and '!!!'.
   */
  @deprecated("Will be replaced by implicit-scoped timeout on all methods that needs it, will default to timeout specified in config")
  @BeanProperty
  @volatile
  var timeout: Long = Actor.TIMEOUT

  /**
   * User overridable callback/setting.
   * <p/>
   * Defines the default timeout for an initial receive invocation.
   * When specified, the receive function should be able to handle a 'ReceiveTimeout' message.
   */
  @volatile
  var receiveTimeout: Option[Long] = None

  /**
   * Akka Java API. <p/>
   * Defines the default timeout for an initial receive invocation.
   * When specified, the receive function should be able to handle a 'ReceiveTimeout' message.
   */
  def setReceiveTimeout(timeout: Long) = this.receiveTimeout = Some(timeout)
  def getReceiveTimeout(): Option[Long] = receiveTimeout

  /**
   * Akka Java API. <p/>
   *  A faultHandler defines what should be done when a linked actor signals an error.
   * <p/>
   * Can be one of:
   * <pre>
   * getContext().setFaultHandler(new AllForOneStrategy(new Class[]{Throwable.class},maxNrOfRetries, withinTimeRange));
   * </pre>
   * Or:
   * <pre>
   * getContext().setFaultHandler(new OneForOneStrategy(new Class[]{Throwable.class},maxNrOfRetries, withinTimeRange));
   * </pre>
   */
  def setFaultHandler(handler: FaultHandlingStrategy)
  def getFaultHandler(): FaultHandlingStrategy


  /**
   * Akka Java API. <p/>
   *  A lifeCycle defines whether the actor will be stopped on error (Temporary) or if it can be restarted (Permanent)
   * <p/>
   * Can be one of:
   *
   * import static akka.config.Supervision.*;
   * <pre>
   * getContext().setLifeCycle(permanent());
   * </pre>
   * Or:
   * <pre>
   * getContext().setLifeCycle(temporary());
   * </pre>
   */
  def setLifeCycle(lifeCycle: LifeCycle): Unit
  def getLifeCycle(): LifeCycle

  /**
   * Akka Java API. <p/>
   * The default dispatcher is the <tt>Dispatchers.globalExecutorBasedEventDrivenDispatcher</tt>.
   * This means that all actors will share the same event-driven executor based dispatcher.
   * <p/>
   * You can override it so it fits the specific use-case that the actor is used for.
   * See the <tt>akka.dispatch.Dispatchers</tt> class for the different
   * dispatchers available.
   * <p/>
   * The default is also that all actors that are created and spawned from within this actor
   * is sharing the same dispatcher as its creator.
   */
  def setDispatcher(dispatcher: MessageDispatcher) = this.dispatcher = dispatcher
  def getDispatcher(): MessageDispatcher = dispatcher

  /**
<<<<<<< HEAD
=======
   * Returns on which node this actor lives if None it lives in the local ActorRegistry
   */
  @deprecated("Remoting will become fully transparent in the future")
  def homeAddress: Option[InetSocketAddress]

  /**
   * Java API. <p/>
   */
  @deprecated("Remoting will become fully transparent in the future")
  def getHomeAddress(): InetSocketAddress = homeAddress getOrElse null

  /**
>>>>>>> 9706d17a
   *   Holds the hot swapped partial function.
   */
  @volatile
  protected[akka] var hotswap = Stack[PartialFunction[Any, Unit]]()

  /**
   *  This is a reference to the message currently being processed by the actor
   */
  @volatile
  protected[akka] var currentMessage: MessageInvocation = null

  /**
   * Comparison only takes uuid into account.
   */
  def compareTo(other: ActorRef) = this.uuid compareTo other.uuid

  /**
   * Returns the uuid for the actor.
   */
  def getUuid() = _uuid
  def uuid = _uuid

  /**
   * Akka Java API. <p/>
   * The reference sender Actor of the last received message.
   * Is defined if the message was sent from another Actor, else None.
   */
  def getSender(): Option[ActorRef] = sender

  /**
   * Akka Java API. <p/>
   * The reference sender future of the last received message.
   * Is defined if the message was sent with sent with '!!' or '!!!', else None.
   */
  def getSenderFuture(): Option[CompletableFuture[Any]] = senderFuture

  /**
   * Is the actor being restarted?
   */
  def isBeingRestarted: Boolean = _status == ActorRefInternals.BEING_RESTARTED

  /**
   * Is the actor running?
   */
  def isRunning: Boolean = _status match {
    case ActorRefInternals.BEING_RESTARTED | ActorRefInternals.RUNNING => true
    case _ => false
  }

  /**
   * Is the actor shut down?
   */
  def isShutdown: Boolean = _status == ActorRefInternals.SHUTDOWN

  /**
   * Is the actor ever started?
   */
  def isUnstarted: Boolean = _status == ActorRefInternals.UNSTARTED

  /**
   * Is the actor able to handle the message passed in as arguments?
   */
  @deprecated("Will be removed without replacement, it's just not reliable in the face of `become` and `unbecome`")
  def isDefinedAt(message: Any): Boolean = actor.isDefinedAt(message)

  /**
   * Only for internal use. UUID is effectively final.
   */
  protected[akka] def uuid_=(uid: Uuid) = _uuid = uid

  /**
   * Akka Java API. <p/>
   * Sends a one-way asynchronous message. E.g. fire-and-forget semantics.
   * <p/>
   * <pre>
   * actor.sendOneWay(message);
   * </pre>
   * <p/>
   */
  def sendOneWay(message: AnyRef): Unit = sendOneWay(message, null)

  /**
   * Akka Java API. <p/>
   * Sends a one-way asynchronous message. E.g. fire-and-forget semantics.
   * <p/>
   * Allows you to pass along the sender of the message.
   * <p/>
   * <pre>
   * actor.sendOneWay(message, context);
   * </pre>
   * <p/>
   */
  def sendOneWay(message: AnyRef, sender: ActorRef): Unit = this.!(message)(Option(sender))

  /**
   * Akka Java API. <p/>
   * @see sendRequestReply(message: AnyRef, timeout: Long, sender: ActorRef)
   * Uses the default timeout of the Actor (setTimeout()) and omits the sender reference
   */
  def sendRequestReply(message: AnyRef): AnyRef = sendRequestReply(message, timeout, null)

  /**
   * Akka Java API. <p/>
   * @see sendRequestReply(message: AnyRef, timeout: Long, sender: ActorRef)
   * Uses the default timeout of the Actor (setTimeout())
   */
  def sendRequestReply(message: AnyRef, sender: ActorRef): AnyRef = sendRequestReply(message, timeout, sender)

  /**
   * Akka Java API. <p/>
   * Sends a message asynchronously and waits on a future for a reply message under the hood.
   * <p/>
   * It waits on the reply either until it receives it or until the timeout expires
   * (which will throw an ActorTimeoutException). E.g. send-and-receive-eventually semantics.
   * <p/>
   * <b>NOTE:</b>
   * Use this method with care. In most cases it is better to use 'sendOneWay' together with 'getContext().getSender()' to
   * implement request/response message exchanges.
   * <p/>
   * If you are sending messages using <code>sendRequestReply</code> then you <b>have to</b> use <code>getContext().reply(..)</code>
   * to send a reply message to the original sender. If not then the sender will block until the timeout expires.
   */
  def sendRequestReply(message: AnyRef, timeout: Long, sender: ActorRef): AnyRef = {
    !!(message, timeout)(Option(sender)).getOrElse(throw new ActorTimeoutException(
      "Message [" + message +
      "]\n\tsent to [" + actorClassName +
      "]\n\tfrom [" + (if (sender ne null) sender.actorClassName else "nowhere") +
      "]\n\twith timeout [" + timeout +
      "]\n\ttimed out."))
      .asInstanceOf[AnyRef]
  }

  /**
   * Akka Java API. <p/>
   * @see sendRequestReplyFuture(message: AnyRef, sender: ActorRef): Future[_]
   * Uses the Actors default timeout (setTimeout()) and omits the sender
   */
  def sendRequestReplyFuture[T <: AnyRef](message: AnyRef): Future[T] = sendRequestReplyFuture(message, timeout, null).asInstanceOf[Future[T]]

  /**
   * Akka Java API. <p/>
   * @see sendRequestReplyFuture(message: AnyRef, sender: ActorRef): Future[_]
   * Uses the Actors default timeout (setTimeout())
   */
  def sendRequestReplyFuture[T <: AnyRef](message: AnyRef, sender: ActorRef): Future[T] = sendRequestReplyFuture(message, timeout, sender).asInstanceOf[Future[T]]

  /**
   *  Akka Java API. <p/>
   * Sends a message asynchronously returns a future holding the eventual reply message.
   * <p/>
   * <b>NOTE:</b>
   * Use this method with care. In most cases it is better to use 'sendOneWay' together with the 'getContext().getSender()' to
   * implement request/response message exchanges.
   * <p/>
   * If you are sending messages using <code>sendRequestReplyFuture</code> then you <b>have to</b> use <code>getContext().reply(..)</code>
   * to send a reply message to the original sender. If not then the sender will block until the timeout expires.
   */
  def sendRequestReplyFuture[T <: AnyRef](message: AnyRef, timeout: Long, sender: ActorRef): Future[T] = !!!(message, timeout)(Option(sender)).asInstanceOf[Future[T]]

  /**
   * Akka Java API. <p/>
   * Forwards the message specified to this actor and preserves the original sender of the message
   */
  def forward(message: AnyRef, sender: ActorRef): Unit =
    if (sender eq null) throw new IllegalArgumentException("The 'sender' argument to 'forward' can't be null")
    else forward(message)(Some(sender))

  /**
   * Akka Java API. <p/>
   * Use <code>getContext().replyUnsafe(..)</code> to reply with a message to the original sender of the message currently
   * being processed.
   * <p/>
   * Throws an IllegalStateException if unable to determine what to reply to.
   */
  def replyUnsafe(message: AnyRef) = reply(message)

  /**
   * Akka Java API. <p/>
   * Use <code>getContext().replySafe(..)</code> to reply with a message to the original sender of the message currently
   * being processed.
   * <p/>
   * Returns true if reply was sent, and false if unable to determine what to reply to.
   */
  def replySafe(message: AnyRef): Boolean = reply_?(message)

  /**
   * Returns the class for the Actor instance that is managed by the ActorRef.
   */
  @deprecated("Will be removed without replacement, doesn't make any sense to have in the face of `become` and `unbecome`")
  def actorClass: Class[_ <: Actor]

  /**
   * Akka Java API. <p/>
   * Returns the class for the Actor instance that is managed by the ActorRef.
   */
  @deprecated("Will be removed without replacement, doesn't make any sense to have in the face of `become` and `unbecome`")
  def getActorClass(): Class[_ <: Actor] = actorClass

  /**
   * Returns the class name for the Actor instance that is managed by the ActorRef.
   */
  @deprecated("Will be removed without replacement, doesn't make any sense to have in the face of `become` and `unbecome`")
  def actorClassName: String

  /**
   * Akka Java API. <p/>
   * Returns the class name for the Actor instance that is managed by the ActorRef.
   */
  @deprecated("Will be removed without replacement, doesn't make any sense to have in the face of `become` and `unbecome`")
  def getActorClassName(): String = actorClassName

  /**
   * Sets the dispatcher for this actor. Needs to be invoked before the actor is started.
   */
  def dispatcher_=(md: MessageDispatcher): Unit

  /**
   * Get the dispatcher for this actor.
   */
  def dispatcher: MessageDispatcher

  /**
   * Starts up the actor and its message queue.
   */
  def start(): ActorRef

  /**
   * Shuts down the actor its dispatcher and message queue.
   * Alias for 'stop'.
   */
  def exit() = stop()

  /**
   * Shuts down the actor its dispatcher and message queue.
   */
  def stop(): Unit

  /**
   * Links an other actor to this actor. Links are unidirectional and means that a the linking actor will
   * receive a notification if the linked actor has crashed.
   * <p/>
   * If the 'trapExit' member field of the 'faultHandler' has been set to at contain at least one exception class then it will
   * 'trap' these exceptions and automatically restart the linked actors according to the restart strategy
   * defined by the 'faultHandler'.
   */
  def link(actorRef: ActorRef): Unit

  /**
   * Unlink the actor.
   */
  def unlink(actorRef: ActorRef): Unit

  /**
   * Atomically start and link an actor.
   */
<<<<<<< HEAD
  def startLink(actorRef: ActorRef): Unit
=======
  def startLink(actorRef: ActorRef): ActorRef
>>>>>>> 9706d17a

  /**
   * Returns the mailbox size.
   */
  def mailboxSize = dispatcher.mailboxSize(this)

  /**
   * Akka Java API. <p/>
   * Returns the mailbox size.
   */
  def getMailboxSize(): Int = mailboxSize

  /**
   * Returns the supervisor, if there is one.
   */
  def supervisor: Option[ActorRef]

  /**
   * Akka Java API. <p/>
   * Returns the supervisor, if there is one.
   */
  def getSupervisor(): ActorRef = supervisor getOrElse null

  /**
   * Returns an unmodifiable Java Map containing the linked actors,
   * please note that the backing map is thread-safe but not immutable
   */
  def linkedActors: JMap[Uuid, ActorRef]

  /**
   * Java API. <p/>
   * Returns an unmodifiable Java Map containing the linked actors,
   * please note that the backing map is thread-safe but not immutable
   */
  def getLinkedActors(): JMap[Uuid, ActorRef] = linkedActors

  /**
   * Abstraction for unification of sender and senderFuture for later reply
   */
  def channel: Channel[Any] = {
    if (senderFuture.isDefined) {
      new Channel[Any] {
        val future = senderFuture.get
        def !(msg: Any) = future completeWithResult msg
      }
    } else if (sender.isDefined) {
      val someSelf = Some(this)
      new Channel[Any] {
        val client = sender.get
        def !(msg: Any) = client.!(msg)(someSelf)
      }
    } else throw new IllegalActorStateException("No channel available")
  }

  /**
   * Java API. <p/>
   * Abstraction for unification of sender and senderFuture for later reply
   */
  def getChannel: Channel[Any] = channel

  protected[akka] def invoke(messageHandle: MessageInvocation): Unit

  protected[akka] def postMessageToMailbox(message: Any, senderOption: Option[ActorRef]): Unit

  protected[akka] def postMessageToMailboxAndCreateFutureResultWithTimeout[T](
    message: Any,
    timeout: Long,
    senderOption: Option[ActorRef],
    senderFuture: Option[CompletableFuture[T]]): CompletableFuture[T]

  protected[akka] def actorInstance: AtomicReference[Actor]

  protected[akka] def actor: Actor = actorInstance.get

  protected[akka] def supervisor_=(sup: Option[ActorRef]): Unit

  protected[akka] def mailbox: AnyRef
  protected[akka] def mailbox_=(value: AnyRef): AnyRef

  protected[akka] def handleTrapExit(dead: ActorRef, reason: Throwable): Unit

  protected[akka] def restart(reason: Throwable, maxNrOfRetries: Option[Int], withinTimeRange: Option[Int]): Unit

  protected[akka] def restartLinkedActors(reason: Throwable, maxNrOfRetries: Option[Int], withinTimeRange: Option[Int]): Unit

  override def hashCode: Int = HashCode.hash(HashCode.SEED, uuid)

  override def equals(that: Any): Boolean = {
    that.isInstanceOf[ActorRef] &&
    that.asInstanceOf[ActorRef].uuid == uuid
  }

<<<<<<< HEAD
  override def toString = "Actor[" + address + ":" + uuid + "]"

  protected[akka] def checkReceiveTimeout = {
    cancelReceiveTimeout
    if (receiveTimeout.isDefined && dispatcher.mailboxSize(this) <= 0) { //Only reschedule if desired and there are currently no more messages to be processed
      _futureTimeout = Some(Scheduler.scheduleOnce(this, ReceiveTimeout, receiveTimeout.get, TimeUnit.MILLISECONDS))
    }
  }

  protected[akka] def cancelReceiveTimeout = {
    if (_futureTimeout.isDefined) {
      _futureTimeout.get.cancel(true)
      _futureTimeout = None
    }
  }
=======
  override def toString = "Actor[" + id + ":" + uuid + "]"
>>>>>>> 9706d17a
}

/**
 *  Local (serializable) ActorRef that is used when referencing the Actor on its "home" node.
 *
 * @author <a href="http://jonasboner.com">Jonas Bon&#233;r</a>
 */
<<<<<<< HEAD
class LocalActorRef private[akka] (private[this] val actorFactory: () => Actor, val address: String)
=======
class LocalActorRef private[akka] (private[this] val actorFactory: () => Actor)
>>>>>>> 9706d17a
  extends ActorRef with ScalaActorRef {
  protected[akka] val guard = new ReentrantGuard

  @volatile
  protected[akka] var _futureTimeout: Option[ScheduledFuture[AnyRef]] = None
  @volatile
  private[akka] lazy val _linkedActors = new ConcurrentHashMap[Uuid, ActorRef]
  @volatile
  private[akka] var _supervisor: Option[ActorRef] = None
  @volatile
  private var maxNrOfRetriesCount: Int = 0
  @volatile
  private var restartsWithinTimeRangeTimestamp: Long = 0L
  @volatile
  private var _mailbox: AnyRef = _
  @volatile
  private[akka] var _dispatcher: MessageDispatcher = Dispatchers.defaultGlobalDispatcher

  protected[akka] val actorInstance = guard.withGuard { new AtomicReference[Actor](newActor) }

  //If it was started inside "newActor", initialize it
  if (isRunning) initializeActorInstance

  // used only for deserialization
  private[akka] def this(
    __uuid: Uuid,
    __address: String,
    __timeout: Long,
    __receiveTimeout: Option[Long],
    __lifeCycle: LifeCycle,
    __supervisor: Option[ActorRef],
    __hotswap: Stack[PartialFunction[Any, Unit]],
    __factory: () => Actor) = {
<<<<<<< HEAD
    this(__factory, __address)
=======
    this(__factory)
>>>>>>> 9706d17a
    _uuid = __uuid
    timeout = __timeout
    receiveTimeout = __receiveTimeout
    lifeCycle = __lifeCycle
    _supervisor = __supervisor
    hotswap = __hotswap
    setActorSelfFields(actor,this)
    start
  }

  // ========= PUBLIC FUNCTIONS =========

  /**
   * Returns the class for the Actor instance that is managed by the ActorRef.
   */
  @deprecated("Will be removed without replacement, doesn't make any sense to have in the face of `become` and `unbecome`")
  def actorClass: Class[_ <: Actor] = actor.getClass.asInstanceOf[Class[_ <: Actor]]

  /**
   * Returns the class name for the Actor instance that is managed by the ActorRef.
   */
  @deprecated("Will be removed without replacement, doesn't make any sense to have in the face of `become` and `unbecome`")
  def actorClassName: String = actorClass.getName

  final def homeAddress: Option[InetSocketAddress] = None

  /**
   * Sets the dispatcher for this actor. Needs to be invoked before the actor is started.
   */
  def dispatcher_=(md: MessageDispatcher): Unit = guard.withGuard {
    if (!isBeingRestarted) {
      if (!isRunning) _dispatcher = md
      else throw new ActorInitializationException(
        "Can not swap dispatcher for " + toString + " after it has been started")
    }
  }

  /**
   * Get the dispatcher for this actor.
   */
  def dispatcher: MessageDispatcher = _dispatcher

  /**
   * Starts up the actor and its message queue.
   */
  def start(): ActorRef = guard.withGuard {
    if (isShutdown) throw new ActorStartException(
      "Can't restart an actor that has been shut down with 'stop' or 'exit'")
    if (!isRunning) {
      dispatcher.attach(this)

      _status = ActorRefInternals.RUNNING

      // If we are not currently creating this ActorRef instance
      if ((actorInstance ne null) && (actorInstance.get ne null))
        initializeActorInstance

      checkReceiveTimeout //Schedule the initial Receive timeout
    }
    this
  }

  /**
   * Shuts down the actor its dispatcher and message queue.
   */
  def stop() = guard.withGuard {
    if (isRunning) {
      receiveTimeout = None
      cancelReceiveTimeout
      dispatcher.detach(this)
      _status = ActorRefInternals.SHUTDOWN
      try {
        actor.postStop
      } finally {
        currentMessage = null
        Actor.registry.unregister(this)
        if (isRemotingEnabled)
          Actor.remote.unregister(this)

        setActorSelfFields(actorInstance.get,null)
      }
    } //else if (isBeingRestarted) throw new ActorKilledException("Actor [" + toString + "] is being restarted.")
  }

  /**
   * Links an other actor to this actor. Links are unidirectional and means that a the linking actor will
   * receive a notification if the linked actor has crashed.
   * <p/>
   * If the 'trapExit' member field of the 'faultHandler' has been set to at contain at least one exception class then it will
   * 'trap' these exceptions and automatically restart the linked actors according to the restart strategy
   * defined by the 'faultHandler'.
   * <p/>
   * To be invoked from within the actor itself.
   */
  def link(actorRef: ActorRef): Unit = guard.withGuard {
    val actorRefSupervisor = actorRef.supervisor
    val hasSupervisorAlready = actorRefSupervisor.isDefined
    if (hasSupervisorAlready && actorRefSupervisor.get.uuid == uuid) return // we already supervise this guy
    else if (hasSupervisorAlready) throw new IllegalActorStateException(
      "Actor can only have one supervisor [" + actorRef + "], e.g. link(actor) fails")
    else {
      _linkedActors.put(actorRef.uuid, actorRef)
      actorRef.supervisor = Some(this)
    }
  }

  /**
   * Unlink the actor.
   * <p/>
   * To be invoked from within the actor itself.
   */
  def unlink(actorRef: ActorRef) = guard.withGuard {
    if(_linkedActors.remove(actorRef.uuid) eq null)
      throw new IllegalActorStateException("Actor [" + actorRef + "] is not a linked actor, can't unlink")

    actorRef.supervisor = None
  }

  /**
   * Atomically start and link an actor.
   * <p/>
   * To be invoked from within the actor itself.
   */
  def startLink(actorRef: ActorRef): ActorRef = guard.withGuard {
    link(actorRef)
<<<<<<< HEAD
    actorRef.start
=======
    actorRef.start()
    actorRef
>>>>>>> 9706d17a
  }

  /**
   * Returns the mailbox.
   */
  def mailbox: AnyRef = _mailbox

  protected[akka] def mailbox_=(value: AnyRef): AnyRef = { _mailbox = value; value }

  /**
   * Returns the supervisor, if there is one.
   */
  def supervisor: Option[ActorRef] = _supervisor

  // ========= AKKA PROTECTED FUNCTIONS =========

  protected[akka] def supervisor_=(sup: Option[ActorRef]): Unit = _supervisor = sup

  protected[akka] def postMessageToMailbox(message: Any, senderOption: Option[ActorRef]): Unit =
      dispatcher dispatchMessage new MessageInvocation(this, message, senderOption, None)

  protected[akka] def postMessageToMailboxAndCreateFutureResultWithTimeout[T](
    message: Any,
    timeout: Long,
    senderOption: Option[ActorRef],
    senderFuture: Option[CompletableFuture[T]]): CompletableFuture[T] = {
    val future = if (senderFuture.isDefined) senderFuture else Some(new DefaultCompletableFuture[T](timeout))
    dispatcher dispatchMessage new MessageInvocation(
      this, message, senderOption, future.asInstanceOf[Some[CompletableFuture[Any]]])
    future.get
  }

  /**
   * Callback for the dispatcher. This is the single entry point to the user Actor implementation.
   */
  protected[akka] def invoke(messageHandle: MessageInvocation): Unit = {
    guard.lock.lock
    try {
      if (!isShutdown) {
        currentMessage = messageHandle
        try {
          try {
            cancelReceiveTimeout // FIXME: leave this here?
            actor(messageHandle.message)
            currentMessage = null // reset current message after successful invocation
          } catch {
            case e: InterruptedException =>
              currentMessage = null // received message while actor is shutting down, ignore
            case e =>
              handleExceptionInDispatch(e, messageHandle.message)
          } finally {
            checkReceiveTimeout // Reschedule receive timeout
          }
        } catch {
          case e =>
            EventHandler.error(e, this, messageHandle.message.toString)
            throw e
        }
      }
    } finally { guard.lock.unlock }
  }

  protected[akka] def handleTrapExit(dead: ActorRef, reason: Throwable) {
    faultHandler match {
      case AllForOneStrategy(trapExit,maxRetries, within) if trapExit.exists(_.isAssignableFrom(reason.getClass)) =>
        restartLinkedActors(reason, maxRetries, within)

      case OneForOneStrategy(trapExit,maxRetries, within) if trapExit.exists(_.isAssignableFrom(reason.getClass)) =>
        dead.restart(reason, maxRetries, within)

      case _ =>
        if (_supervisor.isDefined) notifySupervisorWithMessage(Exit(this, reason))
        else                       dead.stop()
    }
  }

  private def requestRestartPermission(maxNrOfRetries: Option[Int], withinTimeRange: Option[Int]): Boolean = {
    val denied = if (maxNrOfRetries.isEmpty && withinTimeRange.isEmpty) {  //Immortal
      false
    } else if (withinTimeRange.isEmpty) { // restrict number of restarts
      maxNrOfRetriesCount += 1 //Increment number of retries
      maxNrOfRetriesCount > maxNrOfRetries.get
    } else {  // cannot restart more than N within M timerange
      maxNrOfRetriesCount += 1 //Increment number of retries
      val windowStart = restartsWithinTimeRangeTimestamp
      val now         = System.currentTimeMillis
      val retries     = maxNrOfRetriesCount
      //We are within the time window if it isn't the first restart, or if the window hasn't closed
      val insideWindow   = if (windowStart == 0) false
                          else (now - windowStart) <= withinTimeRange.get

      //The actor is dead if it dies X times within the window of restart
      val unrestartable = insideWindow && retries > maxNrOfRetries.getOrElse(1)

      if (windowStart == 0 || !insideWindow) //(Re-)set the start of the window
        restartsWithinTimeRangeTimestamp = now

      if (windowStart != 0 && !insideWindow) //Reset number of restarts if window has expired
        maxNrOfRetriesCount = 1

      unrestartable
    }

    denied == false //If we weren't denied, we have a go
  }

  protected[akka] def restart(reason: Throwable, maxNrOfRetries: Option[Int], withinTimeRange: Option[Int]) {
     def performRestart() {
      val failedActor = actorInstance.get

      failedActor match {
        case p: Proxyable =>
          failedActor.preRestart(reason)
          failedActor.postRestart(reason)
        case _ =>
          failedActor.preRestart(reason)
          val freshActor = newActor
          setActorSelfFields(failedActor, null) // Only null out the references if we could instantiate the new actor
          actorInstance.set(freshActor)         // Assign it here so if preStart fails, we can null out the sef-refs next call
          freshActor.preStart
          freshActor.postRestart(reason)
      }
    }

    def tooManyRestarts() {
      _supervisor.foreach { sup =>
        // can supervisor handle the notification?
        val notification = MaximumNumberOfRestartsWithinTimeRangeReached(this, maxNrOfRetries, withinTimeRange, reason)
        if (sup.isDefinedAt(notification)) notifySupervisorWithMessage(notification)
      }
      stop
    }

    @tailrec def attemptRestart() {
      val success = if (requestRestartPermission(maxNrOfRetries,withinTimeRange)) {
        guard.withGuard[Boolean] {
          _status = ActorRefInternals.BEING_RESTARTED

          lifeCycle match {
            case Temporary =>
             shutDownTemporaryActor(this)
             true

            case _ => // either permanent or none where default is permanent
              val success = try {
                performRestart()
                true
              } catch {
                case e =>
                  EventHandler.error(e, this, "Exception in restart of Actor [%s]".format(toString))
                  false // an error or exception here should trigger a retry
              } finally {
                currentMessage = null
              }
              if (success) {
                _status = ActorRefInternals.RUNNING
                dispatcher.resume(this)
                restartLinkedActors(reason,maxNrOfRetries,withinTimeRange)
              }
              success
          }
        }
      } else {
        tooManyRestarts()
        true // done
      }

      if (success) () // alles gut
      else attemptRestart()
    }

    attemptRestart() // recur
  }

  protected[akka] def restartLinkedActors(reason: Throwable, maxNrOfRetries: Option[Int], withinTimeRange: Option[Int]) = {
    val i = _linkedActors.values.iterator
    while (i.hasNext) {
      val actorRef = i.next
      actorRef.lifeCycle match {
        // either permanent or none where default is permanent
        case Temporary => shutDownTemporaryActor(actorRef)
        case _         => actorRef.restart(reason, maxNrOfRetries, withinTimeRange)
      }
    }
  }
<<<<<<< HEAD
=======
  //TODO KEEP THIS?
  protected[akka] def registerSupervisorAsRemoteActor: Option[Uuid] = guard.withGuard {
    ensureRemotingEnabled
    if (_supervisor.isDefined) {
      Some(_supervisor.get.uuid)
    } else None
  }
>>>>>>> 9706d17a

  def linkedActors: JMap[Uuid, ActorRef] = java.util.Collections.unmodifiableMap(_linkedActors)

  // ========= PRIVATE FUNCTIONS =========

  private[this] def newActor: Actor = {
    try {
      Actor.actorRefInCreation.value = Some(this)
      val a = actorFactory()
      if (a eq null) throw new ActorInitializationException("Actor instance passed to ActorRef can not be 'null'")
      a
    } finally {
      Actor.actorRefInCreation.value = None
    }
  }

  private def shutDownTemporaryActor(temporaryActor: ActorRef) {
    temporaryActor.stop()
    _linkedActors.remove(temporaryActor.uuid) // remove the temporary actor
    // if last temporary actor is gone, then unlink me from supervisor
    if (_linkedActors.isEmpty) notifySupervisorWithMessage(UnlinkAndStop(this))
    true
  }

  private def handleExceptionInDispatch(reason: Throwable, message: Any) = {
    EventHandler.error(reason, this, message.toString)

    //Prevent any further messages to be processed until the actor has been restarted
    dispatcher.suspend(this)

    senderFuture.foreach(_.completeWithException(reason))

    if (supervisor.isDefined) notifySupervisorWithMessage(Exit(this, reason))
    else {
      lifeCycle match {
        case Temporary => shutDownTemporaryActor(this)
        case _         => dispatcher.resume(this) //Resume processing for this actor
      }
    }
  }

  private def notifySupervisorWithMessage(notification: LifeCycleMessage) = {
    // FIXME to fix supervisor restart of remote actor for oneway calls, inject a supervisor proxy that can send notification back to client
    _supervisor.foreach { sup =>
      if (sup.isShutdown) { // if supervisor is shut down, game over for all linked actors
        //Scoped stop all linked actors, to avoid leaking the 'i' val
        {
          val i = _linkedActors.values.iterator
          while (i.hasNext) {
            i.next.stop()
            i.remove
          }
        }
        //Stop the actor itself
        stop
      } else sup ! notification // else notify supervisor
    }
  }

  private def setActorSelfFields(actor: Actor, value: ActorRef) {

    @tailrec def lookupAndSetSelfFields(clazz: Class[_],actor: Actor, value: ActorRef): Boolean = {
      val success = try {
        val selfField = clazz.getDeclaredField("self")
        val someSelfField = clazz.getDeclaredField("someSelf")
        selfField.setAccessible(true)
        someSelfField.setAccessible(true)
        selfField.set(actor, value)
        someSelfField.set(actor, if (value ne null) Some(value) else null)
        true
      } catch {
        case e: NoSuchFieldException => false
      }

      if (success) true
      else {
        val parent = clazz.getSuperclass
        if (parent eq null)
          throw new IllegalActorStateException(toString + " is not an Actor since it have not mixed in the 'Actor' trait")
        lookupAndSetSelfFields(parent, actor, value)
      }
    }

    lookupAndSetSelfFields(actor.getClass, actor, value)
  }

  private def initializeActorInstance = {
    actor.preStart // run actor preStart
    Actor.registry.register(this)
  }


  protected[akka] def checkReceiveTimeout = {
    cancelReceiveTimeout
    if (receiveTimeout.isDefined && dispatcher.mailboxSize(this) <= 0) { //Only reschedule if desired and there are currently no more messages to be processed
      _futureTimeout = Some(Scheduler.scheduleOnce(this, ReceiveTimeout, receiveTimeout.get, TimeUnit.MILLISECONDS))
    }
  }

  protected[akka] def cancelReceiveTimeout = {
    if (_futureTimeout.isDefined) {
      _futureTimeout.get.cancel(true)
      _futureTimeout = None
    }
  }
}

/**
 * System messages for RemoteActorRef.
 *
 * @author <a href="http://jonasboner.com">Jonas Bon&#233;r</a>
 */
object RemoteActorSystemMessage {
  val Stop = "RemoteActorRef:stop".intern
}

/**
 * Remote ActorRef that is used when referencing the Actor on a different node than its "home" node.
 * This reference is network-aware (remembers its origin) and immutable.
 *
 * @author <a href="http://jonasboner.com">Jonas Bon&#233;r</a>
 */
private[akka] case class RemoteActorRef private[akka] (
  val address: String,
  val actorClassName: String,
  _timeout: Long,
  loader: Option[ClassLoader],
  val actorType: ActorType = ActorType.ScalaActor)
  extends ActorRef with ScalaActorRef {

  ensureRemotingEnabled
  timeout = _timeout

  // FIXME BAD, we should not have different ActorRefs

  import DeploymentConfig._
  val remoteAddress = Deployer.deploymentFor(address) match {
    case Deploy(_, _, Clustered(Home(hostname, port), _, _)) => new InetSocketAddress(hostname, port)
    case _ => throw new IllegalStateException(
      "Actor [" + actorClassName + "] with Address [" + address + "] is not bound to a Clustered Deployment")
  }

  start

  def postMessageToMailbox(message: Any, senderOption: Option[ActorRef]): Unit =
    Actor.remote.send[Any](message, senderOption, None, remoteAddress, timeout, true, this, None, actorType, loader)

  def postMessageToMailboxAndCreateFutureResultWithTimeout[T](
    message: Any,
    timeout: Long,
    senderOption: Option[ActorRef],
    senderFuture: Option[CompletableFuture[T]]): CompletableFuture[T] = {
    val future = Actor.remote.send[T](
      message, senderOption, senderFuture,
      remoteAddress, timeout, false, this, None,
      actorType, loader)
    if (future.isDefined) future.get
    else throw new IllegalActorStateException("Expected a future from remote call to actor " + toString)
  }

  def start: ActorRef = synchronized {
    _status = ActorRefInternals.RUNNING
    this
  }

  def stop: Unit = synchronized {
    if (_status == ActorRefInternals.RUNNING) {
      _status = ActorRefInternals.SHUTDOWN
      postMessageToMailbox(RemoteActorSystemMessage.Stop, None)
    }
  }

  // ==== NOT SUPPORTED ====
  @deprecated("Will be removed without replacement, doesn't make any sense to have in the face of `become` and `unbecome`")
  def actorClass: Class[_ <: Actor] = unsupported
  def dispatcher_=(md: MessageDispatcher): Unit = unsupported
  def dispatcher: MessageDispatcher = unsupported
  def link(actorRef: ActorRef): Unit = unsupported
  def unlink(actorRef: ActorRef): Unit = unsupported
<<<<<<< HEAD
  def startLink(actorRef: ActorRef): Unit = unsupported
=======
  def startLink(actorRef: ActorRef): ActorRef = unsupported
>>>>>>> 9706d17a
  def supervisor: Option[ActorRef] = unsupported
  def linkedActors: JMap[Uuid, ActorRef] = unsupported
  protected[akka] def mailbox: AnyRef = unsupported
  protected[akka] def mailbox_=(value: AnyRef): AnyRef = unsupported
  protected[akka] def handleTrapExit(dead: ActorRef, reason: Throwable): Unit = unsupported
  protected[akka] def restart(reason: Throwable, maxNrOfRetries: Option[Int], withinTimeRange: Option[Int]): Unit = unsupported
  protected[akka] def restartLinkedActors(reason: Throwable, maxNrOfRetries: Option[Int], withinTimeRange: Option[Int]): Unit = unsupported
  protected[akka] def invoke(messageHandle: MessageInvocation): Unit = unsupported
  protected[akka] def supervisor_=(sup: Option[ActorRef]): Unit = unsupported
  protected[akka] def actorInstance: AtomicReference[Actor] = unsupported
  private def unsupported = throw new UnsupportedOperationException("Not supported for RemoteActorRef")
}

/**
 * This trait represents the common (external) methods for all ActorRefs
 * Needed because implicit conversions aren't applied when instance imports are used
 *
 * i.e.
 * var self: ScalaActorRef = ...
 * import self._
 * //can't call ActorRef methods here unless they are declared in a common
 * //superclass, which ActorRefShared is.
 */
trait ActorRefShared {

  /**
   * Returns the address for the actor.
   */
  def address: String

  /**
   * Returns the uuid for the actor.
   */
  def uuid: Uuid
}

/**
 * This trait represents the Scala Actor API
 * There are implicit conversions in ../actor/Implicits.scala
 * from ActorRef -> ScalaActorRef and back
 */
trait ScalaActorRef extends ActorRefShared { ref: ActorRef =>

  /**
   * Address for actor, must be a unique one.
   */
  def address: String

  /**
   * User overridable callback/setting.
   * <p/>
   * Defines the life-cycle for a supervised actor.
   */
  @volatile
  @BeanProperty
  var lifeCycle: LifeCycle = UndefinedLifeCycle

  /**
   * User overridable callback/setting.
   * <p/>
   *  Don't forget to supply a List of exception types to intercept (trapExit)
   * <p/>
   * Can be one of:
   * <pre>
   *  faultHandler = AllForOneStrategy(trapExit = List(classOf[Exception]), maxNrOfRetries, withinTimeRange)
   * </pre>
   * Or:
   * <pre>
   *  faultHandler = OneForOneStrategy(trapExit = List(classOf[Exception]), maxNrOfRetries, withinTimeRange)
   * </pre>
   */
  @volatile
  @BeanProperty
  var faultHandler: FaultHandlingStrategy = NoFaultHandlingStrategy

  /**
   * The reference sender Actor of the last received message.
   * Is defined if the message was sent from another Actor, else None.
   */
  def sender: Option[ActorRef] = {
    val msg = currentMessage
    if (msg eq null) None
    else msg.sender
  }

  /**
   * The reference sender future of the last received message.
   * Is defined if the message was sent with sent with '!!' or '!!!', else None.
   */
  def senderFuture(): Option[CompletableFuture[Any]] = {
    val msg = currentMessage
    if (msg eq null) None
    else msg.senderFuture
  }

  /**
   * Sends a one-way asynchronous message. E.g. fire-and-forget semantics.
   * <p/>
   *
   * If invoked from within an actor then the actor reference is implicitly passed on as the implicit 'sender' argument.
   * <p/>
   *
   * This actor 'sender' reference is then available in the receiving actor in the 'sender' member variable,
   * if invoked from within an Actor. If not then no sender is available.
   * <pre>
   *   actor ! message
   * </pre>
   * <p/>
   */
  def !(message: Any)(implicit sender: Option[ActorRef] = None): Unit = {
    if (isRunning) postMessageToMailbox(message, sender)
    else throw new ActorInitializationException(
      "Actor has not been started, you need to invoke 'actor.start()' before using it")
  }

  /**
   * Sends a message asynchronously and waits on a future for a reply message.
   * <p/>
   * It waits on the reply either until it receives it (in the form of <code>Some(replyMessage)</code>)
   * or until the timeout expires (which will return None). E.g. send-and-receive-eventually semantics.
   * <p/>
   * <b>NOTE:</b>
   * Use this method with care. In most cases it is better to use '!' together with the 'sender' member field to
   * implement request/response message exchanges.
   * If you are sending messages using <code>!!</code> then you <b>have to</b> use <code>self.reply(..)</code>
   * to send a reply message to the original sender. If not then the sender will block until the timeout expires.
   */
  def !!(message: Any, timeout: Long = this.timeout)(implicit sender: Option[ActorRef] = None): Option[Any] = {
    if (isRunning) {
      val future = postMessageToMailboxAndCreateFutureResultWithTimeout[Any](message, timeout, sender, None)
      val isMessageJoinPoint = if (isTypedActorEnabled) TypedActorModule.resolveFutureIfMessageIsJoinPoint(message, future)
      else false
      try {
        future.await
      } catch {
        case e: FutureTimeoutException =>
          if (isMessageJoinPoint) {
            EventHandler.error(e, this, e.getMessage)
            throw e
          } else None
      }
      future.resultOrException
    } else throw new ActorInitializationException(
      "Actor has not been started, you need to invoke 'actor.start()' before using it")
  }

  /**
   * Sends a message asynchronously returns a future holding the eventual reply message.
   * <p/>
   * <b>NOTE:</b>
   * Use this method with care. In most cases it is better to use '!' together with the 'sender' member field to
   * implement request/response message exchanges.
   * If you are sending messages using <code>!!!</code> then you <b>have to</b> use <code>self.reply(..)</code>
   * to send a reply message to the original sender. If not then the sender will block until the timeout expires.
   */
  def !!![T](message: Any, timeout: Long = this.timeout)(implicit sender: Option[ActorRef] = None): Future[T] = {
    if (isRunning) postMessageToMailboxAndCreateFutureResultWithTimeout[T](message, timeout, sender, None)
    else throw new ActorInitializationException(
      "Actor has not been started, you need to invoke 'actor.start()' before using it")
  }

  /**
   * Forwards the message and passes the original sender actor as the sender.
   * <p/>
   * Works with '!', '!!' and '!!!'.
   */
  def forward(message: Any)(implicit sender: Some[ActorRef]) = {
    if (isRunning) {
      if (sender.get.senderFuture.isDefined)
        postMessageToMailboxAndCreateFutureResultWithTimeout(message, timeout, sender.get.sender, sender.get.senderFuture)
      else
        postMessageToMailbox(message, sender.get.sender)
    } else throw new ActorInitializationException("Actor has not been started, you need to invoke 'actor.start()' before using it")
  }

  /**
   * Use <code>self.reply(..)</code> to reply with a message to the original sender of the message currently
   * being processed.
   * <p/>
   * Throws an IllegalStateException if unable to determine what to reply to.
   */
  def reply(message: Any) = if (!reply_?(message)) throw new IllegalActorStateException(
    "\n\tNo sender in scope, can't reply. " +
    "\n\tYou have probably: " +
    "\n\t\t1. Sent a message to an Actor from an instance that is NOT an Actor." +
    "\n\t\t2. Invoked a method on an TypedActor from an instance NOT an TypedActor." +
    "\n\tElse you might want to use 'reply_?' which returns Boolean(true) if succes and Boolean(false) if no sender in scope")

  /**
   * Use <code>reply_?(..)</code> to reply with a message to the original sender of the message currently
   * being processed.
   * <p/>
   * Returns true if reply was sent, and false if unable to determine what to reply to.
   */
  def reply_?(message: Any): Boolean = {
    if (senderFuture.isDefined) {
      senderFuture.get completeWithResult message
      true
    } else if (sender.isDefined) {
      //TODO: optimize away this allocation, perhaps by having implicit self: Option[ActorRef] in signature
      sender.get.!(message)(Some(this))
      true
    } else false
  }
}<|MERGE_RESOLUTION|>--- conflicted
+++ resolved
@@ -170,21 +170,6 @@
   def getDispatcher(): MessageDispatcher = dispatcher
 
   /**
-<<<<<<< HEAD
-=======
-   * Returns on which node this actor lives if None it lives in the local ActorRegistry
-   */
-  @deprecated("Remoting will become fully transparent in the future")
-  def homeAddress: Option[InetSocketAddress]
-
-  /**
-   * Java API. <p/>
-   */
-  @deprecated("Remoting will become fully transparent in the future")
-  def getHomeAddress(): InetSocketAddress = homeAddress getOrElse null
-
-  /**
->>>>>>> 9706d17a
    *   Holds the hot swapped partial function.
    */
   @volatile
@@ -440,11 +425,7 @@
   /**
    * Atomically start and link an actor.
    */
-<<<<<<< HEAD
-  def startLink(actorRef: ActorRef): Unit
-=======
   def startLink(actorRef: ActorRef): ActorRef
->>>>>>> 9706d17a
 
   /**
    * Returns the mailbox size.
@@ -537,7 +518,6 @@
     that.asInstanceOf[ActorRef].uuid == uuid
   }
 
-<<<<<<< HEAD
   override def toString = "Actor[" + address + ":" + uuid + "]"
 
   protected[akka] def checkReceiveTimeout = {
@@ -553,9 +533,6 @@
       _futureTimeout = None
     }
   }
-=======
-  override def toString = "Actor[" + id + ":" + uuid + "]"
->>>>>>> 9706d17a
 }
 
 /**
@@ -563,11 +540,7 @@
  *
  * @author <a href="http://jonasboner.com">Jonas Bon&#233;r</a>
  */
-<<<<<<< HEAD
 class LocalActorRef private[akka] (private[this] val actorFactory: () => Actor, val address: String)
-=======
-class LocalActorRef private[akka] (private[this] val actorFactory: () => Actor)
->>>>>>> 9706d17a
   extends ActorRef with ScalaActorRef {
   protected[akka] val guard = new ReentrantGuard
 
@@ -601,11 +574,7 @@
     __supervisor: Option[ActorRef],
     __hotswap: Stack[PartialFunction[Any, Unit]],
     __factory: () => Actor) = {
-<<<<<<< HEAD
     this(__factory, __address)
-=======
-    this(__factory)
->>>>>>> 9706d17a
     _uuid = __uuid
     timeout = __timeout
     receiveTimeout = __receiveTimeout
@@ -731,12 +700,8 @@
    */
   def startLink(actorRef: ActorRef): ActorRef = guard.withGuard {
     link(actorRef)
-<<<<<<< HEAD
-    actorRef.start
-=======
     actorRef.start()
     actorRef
->>>>>>> 9706d17a
   }
 
   /**
@@ -922,16 +887,6 @@
       }
     }
   }
-<<<<<<< HEAD
-=======
-  //TODO KEEP THIS?
-  protected[akka] def registerSupervisorAsRemoteActor: Option[Uuid] = guard.withGuard {
-    ensureRemotingEnabled
-    if (_supervisor.isDefined) {
-      Some(_supervisor.get.uuid)
-    } else None
-  }
->>>>>>> 9706d17a
 
   def linkedActors: JMap[Uuid, ActorRef] = java.util.Collections.unmodifiableMap(_linkedActors)
 
@@ -1111,11 +1066,7 @@
   def dispatcher: MessageDispatcher = unsupported
   def link(actorRef: ActorRef): Unit = unsupported
   def unlink(actorRef: ActorRef): Unit = unsupported
-<<<<<<< HEAD
-  def startLink(actorRef: ActorRef): Unit = unsupported
-=======
   def startLink(actorRef: ActorRef): ActorRef = unsupported
->>>>>>> 9706d17a
   def supervisor: Option[ActorRef] = unsupported
   def linkedActors: JMap[Uuid, ActorRef] = unsupported
   protected[akka] def mailbox: AnyRef = unsupported
