--- conflicted
+++ resolved
@@ -11,13 +11,9 @@
 import java.util.{Set => JSet}
 
 import annotation.tailrec
-<<<<<<< HEAD
-import se.scalablesolutions.akka.util.ListenerManagement
 import se.scalablesolutions.akka.util.ReflectiveAccess._
-=======
 import se.scalablesolutions.akka.util.{ReadWriteGuard, Address, ListenerManagement}
 import java.net.InetSocketAddress
->>>>>>> 4817af9d
 
 /**
  * Base trait for ActorRegistry events, allows listen to when an actor is added and removed from the ActorRegistry.
@@ -302,8 +298,6 @@
     typedActorsByUuid(Address(address.getHostName, address.getPort)).putIfAbsent(uuid, typedActor)
   }
 
-
-
   private[akka] def actors(address: Address) = actorsFor(address).actors
   private[akka] def actorsByUuid(address: Address) = actorsFor(address).actorsByUuid
   private[akka] def typedActors(address: Address) = actorsFor(address).typedActors
